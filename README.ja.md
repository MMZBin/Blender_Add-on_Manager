--- conflicted
+++ resolved
@@ -50,11 +50,7 @@
 
 from bpy.types import Operator
 
-<<<<<<< HEAD
 #ショートカットキーを登録するための`Key`データクラスと`keymapManagerクラスをインポートする`
-=======
-#ショートカットキーを登録するための`Key`データクラスをインポートする`
->>>>>>> 55ba2bf6
 from ..manager.core.keymap_manager import Key
 
 class HOGE_OT_Sample(Operator):
@@ -67,25 +63,15 @@
 
         return {"FINISHED"}
 
-<<<<<<< HEAD
 def register(manager):
-=======
-def register(manager): #'manager'引数はなくても良いです。
->>>>>>> 55ba2bf6
     manager.keymap.add(Key(HOGE_OT_Sample, 'F1')) #F1キーが押されたときに'HOGE_OT_Sample'オペレーターが実行されるように設定する
 ```
 
 
 ## 機能
-<<<<<<< HEAD
 - サブディレクトリを含めて、アドオンフォルダ内のすべてのアドオンのクラスを登録・解除します。
     - `.`から始まるフォルダと`manager`フォルダ、AddonManagerクラスのコンストラクタで指定したフォルダは無視されます。
 - 各ディレクトリの`__init__.py`に`disable`という名前のリストを定義し、モジュール名を記述することでそのモジュールを無視します。
-=======
-- サブディレクトリを含めて、指定したディレクトリ内のすべてのアドオンのクラスを登録・解除します。
-- 各ディレクトリの`__init__.py`に`ignore`という名前のリストを定義し、モジュール名を記述することでそのモジュールを無視します。
-    - 同じく、`priority`という名前のリストにモジュール(モジュール名ではなくモジュールそのもの)を記述するとリストの順番にモジュールが登録されます。(各モジュールに`ADDON_MODULE_PRIORITY`という名前のグローバル属性が存在していない必要があります。)
->>>>>>> 55ba2bf6
     - モジュールのパスはリストが定義されている`__init__.py`ファイルが存在するディレクトリから見た相対パスです。
         - 例(`operators`フォルダ内の`__init__.py`ファイルの場合): `ignore = ['your_operator']`
 - 各ディレクトリの`__init__.py`に`priority`という名前のリストを定義し、モジュール名を記述することでモジュールがその順序で読み込まれます。
@@ -96,7 +82,6 @@
 - `priority`デコレータを使うことで特定のクラスの読み込み順を制御することができます。
     - 値が`0`以上で小さいほど優先度が高くなります。
     - 例: `@priority(42)`
-<<<<<<< HEAD
 - `KeymapManager`クラスを使用することでショートカットキーを登録することができます。
     - キーマップの削除は自動で行われます。
     - 例: `manager.keymap.add(Key(HOGE_OT_YourOperator, 'A'))`
@@ -106,15 +91,6 @@
         - プロパティの登録: `manager.property.add(Scene, [("your_properties", YourPropertyGroupClass)])`
         - プロパティの参照:
         ```python
-=======
-- [`KeymapManager`](#keymap_managerpy)クラスを使用することでショートカットキーを登録することができます。
-    - 例: `manager.keymap.add(Key(HOGE_OT_YourOperator, 'A'))`
-- [`PropertiesManager`](#properties_managerpy)クラスを使用することでプロパティグループを登録・参照・解除することができます。(初期の構成では`AddonManager`クラスの`addon_name`引数が必要になります。)
-    - 例
-        - プロパティの登録: `manager.property.add(Scene, [("your_properties", YourPropertyGroupClass)])`
-        - プロパティの参照:
-        ```
->>>>>>> 55ba2bf6
             prop = manager.property.get(bpy.context.scene, "your_properties") #プロパティの取得
             value = prop.get('your_attribute') #プロパティの属性の取得
             prop.set('your_attribute', 'Hello, world!') #プロパティの値を設定
@@ -126,9 +102,9 @@
         - 無効にすると、各ディレクトリ直下に`debug`ディレクトリが存在する場合、その中にあるモジュールが無視されます。
         - 有効にすると`debug`ディレクトリ内のモジュールが読み込まれ、`script.reload`が実行された際にモジュールが再読込されるようになります。
 
-<<<<<<< HEAD
 - 読み込み対象の各モジュールにregister()関数やunregister()関数がある場合、アドオンの登録・解除の際に呼び出されます。
     - これらの関数が引数を取る場合、クラスが登録される際に対応する`AddonManager`インスタンスが渡されます。
+- アドオンのクラスが`set_manager()`というクラスメソッドを持つ場合、対応する`AddonManager`インスタンスが渡されます。
     - 例：
         ```python
             class AddonClass(bpy.types.Operator):
@@ -136,355 +112,6 @@
                 def set_manager(manager):
                     self.__manager = manager
         ```
-- アドオンのクラスが`set_manager()`というクラスメソッドを持つ場合、対応する`AddonManager`インスタンスが渡されます。
 - Blender標準形式の翻訳辞書を使用して多言語に対応させることができます。
 - `constants.py`にオペレーターの戻り値やモード名などいくつかの定数が用意されているため、入力の手間とタイプミスを減らすことができます。
-- `DrawText`クラスを使ってテキストの描画を簡素化できます。(ドキュメント未作成)
-=======
-- 読み込み対象の各モジュールに`register()`関数や`unregister()`関数がある場合、アドオンの登録・解除の際に呼び出されます。
-- Blender標準形式の[翻訳テーブル](#addon_managerpy)を使用して多言語に対応させることができます。
-- [`constants.py`](#constantspy)にオペレーターの戻り値やモード名などいくつかの定数が用意されているため、入力の手間とタイプミスを減らすことができます。
-- `DrawText`クラスを使ってテキストの描画を簡素化できます。(ドキュメント未作成)
-
-このreadmeでは以下のディレクトリ構成としてサンプルコードを記述します：
-```
-.
-└── your_addon_folder/
-    ├── __init__.py
-    ├── manager/
-    │   ├── core/
-    │   │   ├── addon_manager.py
-    │   │   ├── keymap_manager.py
-    │   │   ├── properties_manager.py
-    │   │   └── proc_loader.py
-    │   └── constants.py
-    ├── operators/
-    │   ├── __init__.py
-    │   └── your_operator.py
-    └── panels/
-        └── your_panel.py
-```
-
-## addon_manager.py
-- __AddonManager__ クラス
-  - アドオンの登録を行う中心的なクラスです。
-  - 基本的に一つのアドオンにつき一つのインスタンスが生成され、各機能を使用する際はこのクラスのインスタンスを介します。
-  - アドオンのクラスに一つの引数を取る`set_manager()`クラスメソッドが定義されている場合、登録時に対応するインスタンスが渡されます。([`PropertiesManager`](#properties_managerpy)の例を参照してください。)
-  - 各モジュールの`register()`関数や`unregister()`関数がひとつの引数を取る場合、対応するインスタンスが渡されます。
-    - **`__init__(path, target_dirs, local_symbols, addon_name, translation_table, cat_name, is_debug_mode)` メソッド**
-        - 引数
-            - `path`: アドオンフォルダへのパス(通常は`__init__.py`ファイルの`__file__`変数)
-            - `target_dirs`: 読み込みの対象となるディレクトリ(アドオンフォルダの直下にある必要があります。)
-            - `local_symbols`: アドオンのファイルのシンボルテーブル(通常は`__init__.py`ファイルの`locals()`関数)
-            - `addon_name`(オプション): アドオン名(通常は`__init__.py`ファイルの`__name__変数`)翻訳テーブルやプロパティを使用する際に必要になります。
-            - `translation_table`(オプション): 翻訳テーブル(Blenderの標準形式)
-            - `cat_name`(オプション): `bpy.types.Panel`を継承したクラスの`bl_category`を自動で設定したい場合に使用します。
-            - `is_debug_mode`(オプション): デバッグモードを指定します。(デフォルトは`False`)
-                - `False`を指定すると`target_dirs`で指定したディレクトリの直下にある`debug`フォルダが無視されるようになります。
-                - `True`を指定すると`reload()`メソッドが使えるようになります。
-    - `__init__.py`ファイルでインスタンスを生成し、`register()`メソッドと`unregister()`メソッドを同名のグローバル関数でラップしてください。
-
-    **`property`プロパティ**
-    - インスタンスに紐づけられた`PropertiesManager`インスタンスを返します。
-
-    **`keymap`プロパティ**
-    - インスタンスに紐づけられた`KeymapManager`インスタンスを返します。
-
-    **`reload()`メソッド**
-    - Blenderの`script.reload`オペレータが実行された際に、アドオン全体を再読込します。
-    - デバッグ用の機能で、コンストラクタの`is_debug_mode`引数が`True`に設定されている場合のみ動作します。`False`の場合は何もしません。
-    - 自動的に呼び出されるため、通常は明示的に呼び出す必要はありません。
-
-    - 例
-    ```
-    addon = AddonManager(__file__, ['operators', 'panels'], locals()) #インスタンス生成
-    def register() -> None: addon.register()                 #register()メソッドをラップ
-    def unregister() -> None: addon.unregister()             #unregister()メソッドをラップ
-    ```
-    - 翻訳辞書を登録する例
-    ```
-    #翻訳テーブルの定義
-    translation_dict = {
-        "en_US": { ('*', 'hoge') : 'English' },
-        "ja_JP" : { ('*', 'hoge') : '日本語' }
-    }
-
-    addon = AddonManager(__file__, ['operators', 'panels'], locals(), __name__, translation_dict) #インスタンス生成
-    def register() -> None: addon.register()                                             #register()関数をラップ
-    def unregister() -> None: addon.unregister()                                         #unregister()関数をラップ
-    ```
-
-    - デバッグモードを使用する例
-    ```
-    addon = AddonManager(__file__, ['operators', 'panels'], locals(), is_debug_mode=True) #インスタンス生成
-    def register() -> None: addon.register()                 #register()メソッドをラップ
-    def unregister() -> None: addon.unregister()             #unregister()メソッドをラップ
-    ```
-
-## keymap_manager.py
-- __Key__ クラス
-    - ショートカットキーの情報を保存するデータクラスです。
-        - `operator`: ショートカットキーの対象となるオペレーター
-        - `key`: ショートカットキー
-
-        __これ以降のアトリビュートはオプションです。__
-
-        - `key_modifier`: 追加のショートカットキー(デフォルトは`'NONE'`)
-        -  `trigger`: トリガーとなるキーの動作(デフォルトは`'PRESS'`)
-
-            _特殊キー類の設定(同時押しキー)_
-
-        - `any`: いずれかの特殊キー(デフォルトは`False`)
-        - `shift`: シフトキー(デフォルトは`False`)
-        -  `ctrl`: コントロールキー(デフォルトは`False`)
-        - `alt`: オルトキー(デフォルトは`False`)
-        - `oskey`: OSのキー(デフォルトは`False`)
-    - 例: `Key(HOGE_OT_YourOperator, 'A')`
-
-- __KeymapManager__ クラス
-    - ショートカットキーを登録します。
-
-    **`add(keys, name, space_type, region_type, modal, tool) -> List[tuple[KeyMap, KeyMapItem]]`メソッド**
-
-    - 一つまたは複数のショートカットキーを登録し、登録したキーマップとアイテムをリストで返します。
-    - `disable`デコレータが付けられたクラスはスキップされます。
-    - 引数
-        - `keys`
-            - 一つまたは複数のKeyオブジェクト
-            - 複数の場合はリストとして渡してください
-
-        _これ以降の引数はオプションであり、bpy.context.window_manager.keyconfigs.addon.keymaps.new()関数の引数に対応しています。_
-
-        - `name`: ショートカットの識別子です。(デフォルトは`'Window'`)
-        - `space_type`: ショートカットキーが動作する領域を指定します。(デフォルトは`'EMPTY'`)
-        - `region_type`: ショートカットキーが動作する範囲を指定します。(デフォルトは`'WINDOW'`)
-        - `modal`: モーダルモードかを指定します。(デフォルトは`False`)
-        - `tool`: ツールモードかを指定します。(デフォルトは`False`)
-
-    - 例: `manager.keymap.add(Key(HOGE_OT_YourOperator, 'A'))`
-
-    **`delete(subject) -> bool`メソッド**
-    - キーマップとキーマップアイテムのタプルまたはショートカットキーが登録されているオペレータークラスを受け取り、ショートカットキーを削除します。
-    - 正しく削除されたら`True`、存在しない値を指定すると`False`が返ります。
-
-    - 例: `manager.keymap.delete(kms)`
-
-    **`unregister()`メソッド**
-
-    - すべてのショートカットキーを削除します。
-    - AddonManagerクラスのunregister()メソッド内で自動的に呼び出されるため、通常は明示的に呼び出す必要はありません。
-
-    - 例: `manager.keymap.unregister()`
-
-## properties_manager.py
-- __Property__ クラス
-    - プロパティの情報を保持します。
-
-    - **`prop_type`プロパティ**
-        - プロパティが登録されているクラスを返します。
-    - **`prop`プロパティ**
-        - プロパティオブジェクトを返します。
-    - **`prop_name`プロパティ**
-        - プロパティ名を返します。
-    - **`context`アトリビュート**
-        - プロパティが登録されているオブジェクト
-        - `Property`オブジェクトが特定のオブジェクトに紐づいていない場合`None`になります。
-    - **`get(attr) -> Any`メソッド**
-        - プロパティの指定したアトリビュートを取得します。
-            - 引数: `attr`: 取得する属性名
-            - 戻り値: 属性
-    - **`set(attr, value)`メソッド**
-        - 指定したアトリビュートに値を設定します。
-            - 引数
-                - `attr`: 値を設定する属性名
-                - `value`: 設定する値
-
-- __PropertiesManager__ クラス
-    - プロパティグループ(`bpy.types.PropertyGroup`を継承しているクラス)の登録・解除・参照を行います。
-    - `disable`デコレータが着いているクラスは無視されます。
-    - 他のアドオンとの名前の衝突を避けるため、自動でプロパティ名に接頭辞を追加します。
-
-    - **`set_name(name)` メソッド**
-        - プロパティにつける接頭辞を指定します。
-        - 一度値を指定すると、再指定できなくなります。
-        - 初期の構成では`__init__.py`ファイルの`__name__`変数([`AddonManager`](#addon_managerpy)のコンストラクタの`addon_name`引数)として設定されます。
-    - **`add(prop_type, properties) -> List[Property]` メソッド**
-        - プロパティを追加します。
-        - `set_name()`メソッドで指定した接頭辞(`[接頭辞]_[プロパティ名]`の形)が付けられます。
-            - 引数
-                - `prop_type`: プロパティを追加する対象のクラスを指定します。
-                - `properties`: `(プロパティ名, 登録するオペレーター)`の形式のタプルもしくはタプルのリストを受け取ります。
-            - 戻り値: 追加したプロパティ
-            - 例: `manager.property.add(Scene, [("your_properties", YourPropertyGroupClass)])`
-    - **`get_prop(context, attr, is_mangling) -> Any` メソッド**
-        - プロパティを取得します。
-        - 指定した名前のプロパティが存在しない場合は`ValueError`が発生します。
-        - デフォルトでは、`set_name()`メソッドで指定した接頭辞がついている場合はそのまま、ついていない場合は追加して取得します。
-            - 引数
-                - `context`: プロパティを取得する対象のオブジェクト
-                - `attr`: 取得する属性名
-                - `is_mangling`(オプション): `attr`引数に規定の接頭辞がない場合の名前の修正を有効にするかを指定します。(デフォルトは`True`)
-            - 戻り値
-                - 取得したプロパティ
-            - 例: `prop = manager.property.get(bpy.context.scene, "your_properties")`
-    - **`delete(prop_name) -> bool` メソッド**
-        - 指定した名前のプロパティを削除します。
-        - プロパティが存在すれば`True`、存在しなければ`False`を返します
-            - 引数: `prop_name`: 削除したいプロパティ名
-        - 例: - 例: `manager.property.delete("your_properties")`
-    - **`unregister()` メソッド**
-        - 登録されているすべてのプロパティを削除します。
-        - 通常は`AddonManager`によって自動的に呼び出されるため、明示的に呼び出す必要はありません。
-    - 例
-        - プロパティを登録する
-        ```
-
-        from bpy.types import PropertyGroup
-        from bpy.props import BoolProperty
-
-        from bpy.types import Scene
-
-        from ..manager.core.addon_manager import AddonManager
-
-        class Hoge_Properties(PropertyGroup):
-            bl_idname = "Hoge_Properties"
-            bl_label = "sample"
-
-            fuga: BoolProperty(name="piyo", default=False)
-
-        def register(manager: AddonManager) -> None:
-            manager.property.add(Scene, ("hoge", Hoge_Properties))
-
-        ```
-        - プロパティを参照する
-        ```
-        from bpy.types import Panel, Context, Scene
-        from ..manager.core.addon_manager import AddonManager
-
-        class MMZ_PT_Prop(Panel):
-            bl_label = "Property Test"
-            bl_space_type = "VIEW_3D"
-            bl_region_type = "UI"
-
-            def draw(self, context: Context):
-                prop = self.__manager.property.get_prop(context.scene, "hoge")
-                self.layout.label(text= f"fuga = {prop.get('fuga')}")
-
-            #アドオンマネージャーを取得する
-            @classmethod
-            def set_manager(cls, manager: AddonManager) -> None:
-                cls.__manager = manager
-        ```
-
-## proc_loader.py
-- __DuplicateAttributeError__ クラス
-    - デコレータによって使用される属性がすでに対象のクラスに存在している場合に送出される例外クラスです。
-
-- __disable__ デコレータ
-    - このデコレータを付けたクラスはProcLoaderによって無視され、読み込まれません。
-    - 対象のクラスに`_addon_proc_disabled`属性が存在していない必要があります。
-    - 例
-        ```
-        @disable
-        class HOGE_OT_YourOperator(bpy.types.Operator): pass
-        ```
-- __priority__ デコレータ
-    - このデコレータに数値を指定することで、クラスの読み込み順を制御することができます。
-    - 数値は0以上で、小さいほど先に読み込まれます。
-    - このデコレータを付けないか0以下の値を指定すると最後に読み込まれます。
-    - このデコレータを付けないか同じ数値が指定された場合の読み込み順は保証されません。
-    - 対象のクラスに`_addon_proc_priority`属性が存在していない必要があります。
-    - 例
-        ```
-        @priority(42)
-        class HOGE_OT_YourOperator(bpy.types.Operator): pass
-        ```
-
-- __ProcLoader__ クラス
-    - アドオンのファイルを読み込み、Blenderに登録するクラスです。
-    - サブフォルダも含めて、指定したフォルダ以下のすべてのモジュールを取得します。
-    - 各ディレクトリの`__init__.py`に`ignore`という名前のリストを定義し、モジュール名を記述することでそのモジュールを無視します。
-        - モジュールのパスはリストが定義されている`__init__.py`ファイルが存在するディレクトリから見た相対パスです。
-            - 例(`operators`フォルダ内の`__init__.py`ファイルの場合): `ignore = ['your_operator']`
-    - モジュール数やクラス数に制限はありません。
-    - AddonManagerクラスにより操作されるため通常は明示的に操作する必要はありません。
-
-    - **`__init__(path, target_classes)` メソッド**
-        - 引数
-            - `path`: アドオンへの絶対パス(通常はアドオンの__init__.pyファイルの`__file__`変数)
-            - `target_classes`(オプション): 読み込み対象のクラスを指定します。
-                - 指定しなかった場合、[`/manager/core/proc_loader.py`](/manager/core/proc_loader.py)の`ProcLoader`クラス内にある`TARGET_CLASSES`に含まれるクラスが対象になります。
-            - `is_debug_mode`(オプション)
-                - デバッグモードを指定します。(デフォルトは`False`)
-                    - `False`の場合、指定したディレクトリ直下にある`debug`フォルダを無視します。
-        - 例: `pl = ProcLoader(__file__)`
-
-    - **`load(dirs, cat_name) -> List[Sequence[Union[ModuleType, object]]]`メソッド**
-        - 読み込んだモジュールとクラスをリストで返します。
-        - 引数
-            - `dirs`: 読み込み対象のディレクトリを指定します。
-            - `cat_name`(オプション): `bpy.types.Panel`を継承したクラスの`bl_category`の初期値を設定します。
-        - 例: `modules, classes = pl.load(['operators', 'panels'])`
-
-    - **`load_files(dirs) -> List[str]`メソッド**
-        - `[アドオン名].[フォルダ名].[ファイル名]`の形でモジュールのパスを取得します。
-        - `ignore`リストに指定されたモジュールは除外します・
-        - 引数: `dirs`: 読み込み対象のディレクトリを指定します。
-        - 例: `modules_path = pl.load_files(['operators', 'panels'])`
-
-    - **`load_modules(paths) -> List[ModuleType]`メソッド**
-        - 渡されたモジュールへのパスを元に、モジュールをインポートします。
-        - 引数: `paths`: 読み込むモジュールへのパスを指定します。
-        - 例: `modules = pl.load_module(module_path)`
-
-    - **`load_classes(modules, cat_name) -> List[object]`メソッド**
-        - 渡されたモジュール内に存在するクラスを読み込みます。
-        - `disable`や`priority`デコレータを元に、クラスオブジェクトをソートします。
-        - 引数
-            - `modules`: 対象のモジュールを指定します。
-            - `cat_name`(オプション): `bpy.types.Panel`を継承したクラスの`bl_category`の初期値を設定します。
-        - 例: `classes = pl.load_classes(modules)`
-
-## constants.py
-- いくつかの定数がクラスとして用意されています。
-- __Report__ クラス
-    - オペレーター内の`report()`メソッドの第一引数に指定する値が`set[str]`型で用意されています。
-        - ERROR
-        - INFO
-- __Mode__ クラス
-    - モードの値が`str`型で用意されています。
-        - EDIT
-        - EDIT_MESH
-        - EDIT_CURVE
-        - EDIT_SURFACE
-        - EDIT_TEXT
-        - EDIT_METABALL
-        - EDIT_GPENCIL
-        - EDIT_ARMATURE
-        - EDIT_LATTICE
-        - OBJECT
-        - SCULPT
-        - PAINT_VERTEX
-        - PAINT_WEIGHT
-        - PAINT_TEXTURE
-- __ObjectType__ クラス
-    - オブジェクトの種類が`str`型で用意されています。
-        - MESH
-        - CURVE
-        - SURFACE
-        - META
-        - FONT
-        - ARMATURE
-        - LATTICE
-        - EMPTY
-        - CAMERA
-        - LIGHT
-        - SPEAKER
-
-- __Op__ クラス
-    - オペレーターが返す戻り値が`set[str]`型で用意されています。
-        - FINISHED
-        - CANCELLED
-        - RUNNING_MODAL
-        - PASS_THROUGH
->>>>>>> 55ba2bf6
+- `DrawText`クラスを使ってテキストの描画を簡素化できます。(ドキュメント未作成)